// Copyright 2020 TiKV Project Authors. Licensed under Apache-2.0.

use crate::{
    pd::PdClient,
    request::{
        shardable_keys, shardable_range, Collect, KvRequest, Merge, Process, Shardable, SingleKey,
    },
    store::{store_stream_for_keys, store_stream_for_range_by_start_key, Store},
    timestamp::TimestampExt,
    transaction::HasLocks,
    util::iter::FlatMapOkIterExt,
    Key, KvPair, Result, Value,
};
use futures::stream::BoxStream;
use std::{collections::HashMap, iter, sync::Arc};
use tikv_client_proto::{kvrpcpb, pdpb::Timestamp};

pub fn new_get_request(key: Vec<u8>, timestamp: u64) -> kvrpcpb::GetRequest {
    let mut req = kvrpcpb::GetRequest::default();
    req.set_key(key);
    req.set_version(timestamp);
    req
}

impl KvRequest for kvrpcpb::GetRequest {
    type Response = kvrpcpb::GetResponse;
}

impl SingleKey for kvrpcpb::GetRequest {
    fn key(&self) -> &Vec<u8> {
        &self.key
    }
}

impl Process for kvrpcpb::GetResponse {
    type Out = Option<Value>;

    fn process(input: Result<Self>) -> Result<Self::Out> {
        let mut input = input?;
        Ok(if input.not_found {
            None
        } else {
            Some(input.take_value())
        })
    }
}

impl HasLocks for kvrpcpb::GetResponse {
    fn take_locks(&mut self) -> Vec<kvrpcpb::LockInfo> {
        self.error
            .as_mut()
            .and_then(|error| error.locked.take())
            .into_iter()
            .collect()
    }
}

<<<<<<< HEAD
pub fn new_get_batch_request(keys: Vec<Vec<u8>>, timestamp: u64) -> kvrpcpb::BatchGetRequest {
=======
pub fn new_batch_get_request(keys: Vec<Vec<u8>>, timestamp: u64) -> kvrpcpb::BatchGetRequest {
>>>>>>> 8cb8dd66
    let mut req = kvrpcpb::BatchGetRequest::default();
    req.set_keys(keys);
    req.set_version(timestamp);
    req
}

impl KvRequest for kvrpcpb::BatchGetRequest {
    type Response = kvrpcpb::BatchGetResponse;
}

shardable_keys!(kvrpcpb::BatchGetRequest);

impl Merge<kvrpcpb::BatchGetResponse> for Collect {
    type Out = Vec<KvPair>;

    fn merge(&self, input: Vec<Result<kvrpcpb::BatchGetResponse>>) -> Result<Self::Out> {
        input
            .into_iter()
            .flat_map_ok(|mut resp| resp.take_pairs().into_iter().map(Into::into))
            .collect()
    }
}

impl HasLocks for kvrpcpb::BatchGetResponse {
    fn take_locks(&mut self) -> Vec<kvrpcpb::LockInfo> {
        self.pairs
            .iter_mut()
            .filter_map(|pair| pair.error.as_mut().and_then(|error| error.locked.take()))
            .collect()
    }
}

pub fn new_scan_request(
    start_key: Vec<u8>,
    end_key: Vec<u8>,
    timestamp: u64,
    limit: u32,
    key_only: bool,
) -> kvrpcpb::ScanRequest {
    let mut req = kvrpcpb::ScanRequest::default();
    req.set_start_key(start_key);
    req.set_end_key(end_key);
    req.set_limit(limit);
    req.set_key_only(key_only);
    req.set_version(timestamp);
    req
}

impl KvRequest for kvrpcpb::ScanRequest {
    type Response = kvrpcpb::ScanResponse;
}

shardable_range!(kvrpcpb::ScanRequest);

impl Merge<kvrpcpb::ScanResponse> for Collect {
    type Out = Vec<KvPair>;

    fn merge(&self, input: Vec<Result<kvrpcpb::ScanResponse>>) -> Result<Self::Out> {
        input
            .into_iter()
            .flat_map_ok(|mut resp| resp.take_pairs().into_iter().map(Into::into))
            .collect()
    }
}

impl HasLocks for kvrpcpb::ScanResponse {
    fn take_locks(&mut self) -> Vec<kvrpcpb::LockInfo> {
        self.pairs
            .iter_mut()
            .filter_map(|pair| pair.error.as_mut().and_then(|error| error.locked.take()))
            .collect()
    }
}

pub fn new_resolve_lock_request(
    start_version: u64,
    commit_version: u64,
) -> kvrpcpb::ResolveLockRequest {
    let mut req = kvrpcpb::ResolveLockRequest::default();
    req.set_start_version(start_version);
    req.set_commit_version(commit_version);

    req
}

impl KvRequest for kvrpcpb::ResolveLockRequest {
    type Response = kvrpcpb::ResolveLockResponse;
}

pub fn new_cleanup_request(key: Vec<u8>, start_version: u64) -> kvrpcpb::CleanupRequest {
    let mut req = kvrpcpb::CleanupRequest::default();
    req.set_key(key);
    req.set_start_version(start_version);

    req
}

impl KvRequest for kvrpcpb::CleanupRequest {
    type Response = kvrpcpb::CleanupResponse;
}

impl SingleKey for kvrpcpb::CleanupRequest {
    fn key(&self) -> &Vec<u8> {
        &self.key
    }
}

impl Process for kvrpcpb::CleanupResponse {
    type Out = u64;

    fn process(input: Result<Self>) -> Result<Self::Out> {
        Ok(input?.commit_version)
    }
}

pub fn new_prewrite_request(
    mutations: Vec<kvrpcpb::Mutation>,
    primary_lock: Vec<u8>,
    start_version: u64,
    lock_ttl: u64,
) -> kvrpcpb::PrewriteRequest {
    let mut req = kvrpcpb::PrewriteRequest::default();
    req.set_mutations(mutations);
    req.set_primary_lock(primary_lock);
    req.set_start_version(start_version);
    req.set_lock_ttl(lock_ttl);
    // FIXME: Lite resolve lock is currently disabled
    req.set_txn_size(std::u64::MAX);

    req
}

pub fn new_pessimistic_prewrite_request(
    mutations: Vec<kvrpcpb::Mutation>,
    primary_lock: Vec<u8>,
    start_version: u64,
    lock_ttl: u64,
    for_update_ts: u64,
) -> kvrpcpb::PrewriteRequest {
    let len = mutations.len();
    let mut req = new_prewrite_request(mutations, primary_lock, start_version, lock_ttl);
    req.set_for_update_ts(for_update_ts);
    req.set_is_pessimistic_lock(iter::repeat(true).take(len).collect());
    req
}

impl KvRequest for kvrpcpb::PrewriteRequest {
    type Response = kvrpcpb::PrewriteResponse;
}

impl Shardable for kvrpcpb::PrewriteRequest {
    type Shard = Vec<kvrpcpb::Mutation>;

    fn shards(
        &self,
        pd_client: &Arc<impl PdClient>,
    ) -> BoxStream<'static, Result<(Self::Shard, Store)>> {
        let mut mutations = self.mutations.clone();
        mutations.sort_by(|a, b| a.key.cmp(&b.key));
        store_stream_for_keys(mutations.into_iter(), pd_client.clone())
    }

    fn apply_shard(&mut self, shard: Self::Shard, store: &Store) -> Result<()> {
        self.set_context(store.region.context()?);

        // Only need to set secondary keys if we're sending the primary key.
        if self.use_async_commit && !self.mutations.iter().any(|m| m.key == self.primary_lock) {
            self.set_secondaries(vec![]);
        }

        // Only if there is only one request to send
        if self.try_one_pc && self.mutations.len() != self.secondaries.len() + 1 {
            self.set_try_one_pc(false);
        }

        self.set_mutations(shard);
        Ok(())
    }
}

impl HasLocks for kvrpcpb::PrewriteResponse {
    fn take_locks(&mut self) -> Vec<kvrpcpb::LockInfo> {
        self.errors
            .iter_mut()
            .filter_map(|error| error.locked.take())
            .collect()
    }
}

pub fn new_commit_request(
    keys: Vec<Vec<u8>>,
    start_version: u64,
    commit_version: u64,
) -> kvrpcpb::CommitRequest {
    let mut req = kvrpcpb::CommitRequest::default();
    req.set_keys(keys);
    req.set_start_version(start_version);
    req.set_commit_version(commit_version);

    req
}

impl KvRequest for kvrpcpb::CommitRequest {
    type Response = kvrpcpb::CommitResponse;
}

shardable_keys!(kvrpcpb::CommitRequest);

pub fn new_batch_rollback_request(
    keys: Vec<Key>,
    start_version: u64,
) -> kvrpcpb::BatchRollbackRequest {
    let mut req = kvrpcpb::BatchRollbackRequest::default();
    req.set_keys(keys.into_iter().map(Into::into).collect());
    req.set_start_version(start_version);

    req
}

impl KvRequest for kvrpcpb::BatchRollbackRequest {
    type Response = kvrpcpb::BatchRollbackResponse;
}

shardable_keys!(kvrpcpb::BatchRollbackRequest);

pub fn new_pessimistic_rollback_request(
    keys: Vec<Vec<u8>>,
    start_version: u64,
    for_update_ts: u64,
) -> kvrpcpb::PessimisticRollbackRequest {
    let mut req = kvrpcpb::PessimisticRollbackRequest::default();
    req.set_keys(keys);
    req.set_start_version(start_version);
    req.set_for_update_ts(for_update_ts);

    req
}

impl KvRequest for kvrpcpb::PessimisticRollbackRequest {
    type Response = kvrpcpb::PessimisticRollbackResponse;
}

shardable_keys!(kvrpcpb::PessimisticRollbackRequest);

pub fn new_pessimistic_lock_request(
    mutations: Vec<kvrpcpb::Mutation>,
    primary_lock: Vec<u8>,
    start_version: u64,
    lock_ttl: u64,
    for_update_ts: u64,
    need_value: bool,
) -> kvrpcpb::PessimisticLockRequest {
    let mut req = kvrpcpb::PessimisticLockRequest::default();
    req.set_mutations(mutations);
    req.set_primary_lock(primary_lock);
    req.set_start_version(start_version);
    req.set_lock_ttl(lock_ttl);
    req.set_for_update_ts(for_update_ts);
    // FIXME: make them configurable
    req.set_is_first_lock(false);
    req.set_wait_timeout(0);
    req.set_force(false);
    req.set_return_values(need_value);
    // FIXME: support large transaction
    req.set_min_commit_ts(0);

    req
}

impl KvRequest for kvrpcpb::PessimisticLockRequest {
    type Response = kvrpcpb::PessimisticLockResponse;
}

impl Shardable for kvrpcpb::PessimisticLockRequest {
    type Shard = Vec<kvrpcpb::Mutation>;

    fn shards(
        &self,
        pd_client: &Arc<impl PdClient>,
    ) -> BoxStream<'static, Result<(Self::Shard, Store)>> {
        let mut mutations = self.mutations.clone();
        mutations.sort_by(|a, b| a.key.cmp(&b.key));
        store_stream_for_keys(mutations.into_iter(), pd_client.clone())
    }

    fn apply_shard(&mut self, shard: Self::Shard, store: &Store) -> Result<()> {
        self.set_context(store.region.context()?);
        self.set_mutations(shard.into_iter().map(Into::into).collect());
        Ok(())
    }
}

impl Merge<kvrpcpb::PessimisticLockResponse> for Collect {
    // FIXME: PessimisticLockResponse only contains values.
    // We need to pair keys and values returned somewhere.
    // But it's blocked by the structure of the program that `map_result` only accepts the response as input
    // Before we fix this `batch_get_for_update` is problematic.
<<<<<<< HEAD
    type Out = Vec<Value>;
=======
    type Out = Vec<Option<Value>>;
>>>>>>> 8cb8dd66

    fn merge(&self, input: Vec<Result<kvrpcpb::PessimisticLockResponse>>) -> Result<Self::Out> {
        input
            .into_iter()
<<<<<<< HEAD
            .flat_map_ok(|mut resp| resp.take_values().into_iter().map(Into::into))
=======
            .flat_map_ok(|mut resp| {
                let values = resp.take_values();
                let not_founds = resp.take_not_founds();
                let v: Vec<_> = if not_founds.is_empty() {
                    // Legacy TiKV does not distiguish not existing key and existing key
                    // that with empty value. We assume that key does not exist if value
                    // is empty.
                    values
                        .into_iter()
                        .map(|v| if v.is_empty() { None } else { Some(v) })
                        .collect()
                } else {
                    assert_eq!(values.len(), not_founds.len());
                    values
                        .into_iter()
                        .zip(not_founds.into_iter())
                        .map(|(v, not_found)| if not_found { None } else { Some(v) })
                        .collect()
                };
                // FIXME sucks to collect and re-iterate, but the iterators have different types
                v.into_iter()
            })
>>>>>>> 8cb8dd66
            .collect()
    }
}

pub fn new_scan_lock_request(
    start_key: Vec<u8>,
    safepoint: u64,
    limit: u32,
) -> kvrpcpb::ScanLockRequest {
    let mut req = kvrpcpb::ScanLockRequest::default();
    req.set_start_key(start_key);
    req.set_max_version(safepoint);
    req.set_limit(limit);
    req
}

impl KvRequest for kvrpcpb::ScanLockRequest {
    type Response = kvrpcpb::ScanLockResponse;
}

impl Shardable for kvrpcpb::ScanLockRequest {
    type Shard = Vec<u8>;

    fn shards(
        &self,
        pd_client: &Arc<impl PdClient>,
    ) -> BoxStream<'static, Result<(Self::Shard, Store)>> {
        store_stream_for_range_by_start_key(self.start_key.clone(), pd_client.clone())
    }

    fn apply_shard(&mut self, shard: Self::Shard, store: &Store) -> Result<()> {
        self.set_context(store.region.context()?);
        self.set_start_key(shard);
        Ok(())
    }
}

impl Merge<kvrpcpb::ScanLockResponse> for Collect {
    type Out = Vec<kvrpcpb::LockInfo>;

    fn merge(&self, input: Vec<Result<kvrpcpb::ScanLockResponse>>) -> Result<Self::Out> {
        input
            .into_iter()
            .flat_map_ok(|mut resp| resp.take_locks().into_iter().map(Into::into))
            .collect()
    }
}

pub fn new_heart_beat_request(
    start_ts: u64,
    primary_lock: Vec<u8>,
    ttl: u64,
) -> kvrpcpb::TxnHeartBeatRequest {
    let mut req = kvrpcpb::TxnHeartBeatRequest::default();
    req.set_start_version(start_ts);
    req.set_primary_lock(primary_lock);
    req.set_advise_lock_ttl(ttl);
    req
}

impl KvRequest for kvrpcpb::TxnHeartBeatRequest {
    type Response = kvrpcpb::TxnHeartBeatResponse;
}

impl SingleKey for kvrpcpb::TxnHeartBeatRequest {
    fn key(&self) -> &Vec<u8> {
        &self.primary_lock
    }
}

impl Process for kvrpcpb::TxnHeartBeatResponse {
    type Out = u64;

    fn process(input: Result<Self>) -> Result<Self::Out> {
        Ok(input?.lock_ttl)
    }
}

impl KvRequest for kvrpcpb::CheckTxnStatusRequest {
    type Response = kvrpcpb::CheckTxnStatusResponse;
}

impl SingleKey for kvrpcpb::CheckTxnStatusRequest {
    fn key(&self) -> &Vec<u8> {
        &self.primary_key
    }
}

impl Process for kvrpcpb::CheckTxnStatusResponse {
    type Out = TransactionStatus;

    fn process(input: Result<Self>) -> Result<Self::Out> {
        Ok(input?.into())
    }
}

#[derive(Debug, Clone)]
pub struct TransactionStatus {
    pub kind: TransactionStatusKind,
    pub action: kvrpcpb::Action,
}

impl From<kvrpcpb::CheckTxnStatusResponse> for TransactionStatus {
    fn from(resp: kvrpcpb::CheckTxnStatusResponse) -> TransactionStatus {
        TransactionStatus {
            action: resp.get_action(),
            kind: (resp.commit_version, resp.lock_ttl, resp.lock_info).into(),
        }
    }
}

#[derive(Debug, Clone)]
pub enum TransactionStatusKind {
    Committed(Timestamp),
    RolledBack,
    Locked(u64, kvrpcpb::LockInfo),
}

impl From<(u64, u64, Option<kvrpcpb::LockInfo>)> for TransactionStatusKind {
    fn from((ts, ttl, info): (u64, u64, Option<kvrpcpb::LockInfo>)) -> TransactionStatusKind {
        match (ts, ttl, info) {
            (0, 0, None) => TransactionStatusKind::RolledBack,
            (ts, 0, None) => TransactionStatusKind::Committed(Timestamp::from_version(ts)),
            (0, ttl, Some(info)) => TransactionStatusKind::Locked(ttl, info),
            _ => unreachable!(),
        }
    }
}

impl KvRequest for kvrpcpb::CheckSecondaryLocksRequest {
    type Response = kvrpcpb::CheckSecondaryLocksResponse;
}

shardable_keys!(kvrpcpb::CheckSecondaryLocksRequest);

impl Merge<kvrpcpb::CheckSecondaryLocksResponse> for Collect {
    type Out = SecondaryLocksStatus;

    fn merge(&self, input: Vec<Result<kvrpcpb::CheckSecondaryLocksResponse>>) -> Result<Self::Out> {
        let mut out = SecondaryLocksStatus {
            locks: HashMap::new(),
            commit_ts: None,
        };
        for resp in input {
            let resp = resp?;
            out.locks
                .extend(resp.locks.into_iter().map(|l| (l.key.clone().into(), l)));
            out.commit_ts = match (
                out.commit_ts.take(),
                Timestamp::try_from_version(resp.commit_ts),
            ) {
                (Some(a), Some(b)) => {
                    assert_eq!(a, b);
                    Some(a)
                }
                (Some(a), None) => Some(a),
                (None, Some(b)) => Some(b),
                (None, None) => None,
            };
        }
        Ok(out)
    }
}

pub struct SecondaryLocksStatus {
    pub locks: HashMap<Key, kvrpcpb::LockInfo>,
    pub commit_ts: Option<Timestamp>,
}

impl HasLocks for kvrpcpb::CommitResponse {}
impl HasLocks for kvrpcpb::CleanupResponse {}
impl HasLocks for kvrpcpb::BatchRollbackResponse {}
impl HasLocks for kvrpcpb::PessimisticRollbackResponse {}
impl HasLocks for kvrpcpb::ResolveLockResponse {}
impl HasLocks for kvrpcpb::ScanLockResponse {}
impl HasLocks for kvrpcpb::PessimisticLockResponse {}
impl HasLocks for kvrpcpb::TxnHeartBeatResponse {}
impl HasLocks for kvrpcpb::CheckTxnStatusResponse {}
impl HasLocks for kvrpcpb::CheckSecondaryLocksResponse {}<|MERGE_RESOLUTION|>--- conflicted
+++ resolved
@@ -55,11 +55,7 @@
     }
 }
 
-<<<<<<< HEAD
-pub fn new_get_batch_request(keys: Vec<Vec<u8>>, timestamp: u64) -> kvrpcpb::BatchGetRequest {
-=======
 pub fn new_batch_get_request(keys: Vec<Vec<u8>>, timestamp: u64) -> kvrpcpb::BatchGetRequest {
->>>>>>> 8cb8dd66
     let mut req = kvrpcpb::BatchGetRequest::default();
     req.set_keys(keys);
     req.set_version(timestamp);
@@ -357,18 +353,11 @@
     // We need to pair keys and values returned somewhere.
     // But it's blocked by the structure of the program that `map_result` only accepts the response as input
     // Before we fix this `batch_get_for_update` is problematic.
-<<<<<<< HEAD
-    type Out = Vec<Value>;
-=======
     type Out = Vec<Option<Value>>;
->>>>>>> 8cb8dd66
 
     fn merge(&self, input: Vec<Result<kvrpcpb::PessimisticLockResponse>>) -> Result<Self::Out> {
         input
             .into_iter()
-<<<<<<< HEAD
-            .flat_map_ok(|mut resp| resp.take_values().into_iter().map(Into::into))
-=======
             .flat_map_ok(|mut resp| {
                 let values = resp.take_values();
                 let not_founds = resp.take_not_founds();
@@ -391,7 +380,6 @@
                 // FIXME sucks to collect and re-iterate, but the iterators have different types
                 v.into_iter()
             })
->>>>>>> 8cb8dd66
             .collect()
     }
 }
