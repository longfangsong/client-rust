// Copyright 2018 TiKV Project Authors. Licensed under Apache-2.0.

use failure::{Backtrace, Context, Fail};
use std::{
    fmt::{self, Display},
    result,
};
use tikv_client_proto::errorpb;

/// The error type used in tikv-client.
#[derive(Debug)]
pub struct Error {
    inner: Box<Context<ErrorKind>>,
}

/// An error originating from the TiKV client or dependencies.
#[derive(Debug, Fail)]
#[allow(clippy::large_enum_variant)]
pub enum ErrorKind {
    /// Feature is not implemented.
    #[fail(display = "Unimplemented feature")]
    Unimplemented,
    /// Failed to resolve a lock
    #[fail(display = "Failed to resolve lock")]
    ResolveLockError,
    /// Will raise this error when using a pessimistic txn only operation on an optimistic txn
    #[fail(display = "Invalid operation for this type of transaction")]
    InvalidTransactionType,
    /// Invalid key range to scan. Only left bounded intervals are supported.
    #[fail(display = "Only left bounded intervals are supported")]
    InvalidKeyRange,
    /// Wraps a `std::io::Error`.
    #[fail(display = "IO error: {}", _0)]
    Io(#[fail(cause)] std::io::Error),
    /// Wraps a `grpcio::Error`.
    #[fail(display = "gRPC error: {}", _0)]
    Grpc(#[fail(cause)] grpcio::Error),
    /// Represents that a futures oneshot channel was cancelled.
    #[fail(display = "A futures oneshot channel was canceled. {}", _0)]
    Canceled(#[fail(cause)] futures::channel::oneshot::Canceled),
    /// Errors caused by changes of region information
    #[fail(display = "Region error: {:?}", _0)]
    RegionError(tikv_client_proto::errorpb::Error),
    /// Whether the transaction is committed or not is undetermined
    #[fail(display = "Whether the transaction is committed or not is undetermined")]
    UndeterminedError(#[fail(cause)] Error),
    /// Wraps `tikv_client_proto::kvrpcpb::KeyError`
    #[fail(display = "{:?}", _0)]
    KeyError(tikv_client_proto::kvrpcpb::KeyError),
    /// Multiple errors
    #[fail(display = "Multiple errors: {:?}", _0)]
    MultipleErrors(Vec<Error>),
    /// Invalid ColumnFamily
    #[fail(display = "Unsupported column family {}", _0)]
    ColumnFamilyError(String),
    /// No region is found for the given key.
    #[fail(display = "Region is not found for key: {:?}", key)]
    RegionForKeyNotFound { key: Vec<u8> },
    /// No region is found for the given id.
    #[fail(display = "Region {} is not found", region_id)]
    RegionNotFound { region_id: u64 },
    /// No leader is found for the given id.
    #[fail(display = "Leader of region {} is not found", region_id)]
    LeaderNotFound { region_id: u64 },
    /// Scan limit exceeds the maximum
    #[fail(display = "Limit {} exceeds max scan limit {}", limit, max_limit)]
    MaxScanLimitExceeded { limit: u32, max_limit: u32 },
    /// A string error returned by TiKV server
    #[fail(display = "Kv error. {}", message)]
    KvError { message: String },
    #[fail(display = "{}", message)]
    InternalError { message: String },
<<<<<<< HEAD
    /// Multiple errors
    #[fail(display = "Multiple errors: {:?}", _0)]
    MultipleErrors(Vec<Error>),
    /// Invalid ColumnFamily
    #[fail(display = "Unsupported column family {}", _0)]
    ColumnFamilyError(String),
    /// Failed to resolve a lock
    #[fail(display = "Failed to resolve lock")]
    ResolveLockError,
    /// Will raise this error when using a pessimistic txn only operation on an optimistic txn
    #[fail(display = "Invalid operation for this type of transaction")]
    InvalidTransactionType,
    /// It's not allowed to perform operations in a transaction after it has been committed or rolled back.
    #[fail(
        display = "Cannot read or write data after any attempt to commit or roll back the transaction"
    )]
    OperationAfterCommitError,
=======
>>>>>>> e3e9721e
}

impl Fail for Error {
    fn cause(&self) -> Option<&dyn Fail> {
        self.inner.cause()
    }

    fn backtrace(&self) -> Option<&Backtrace> {
        self.inner.backtrace()
    }
}

impl Display for Error {
    fn fmt(&self, f: &mut fmt::Formatter) -> fmt::Result {
        Display::fmt(&self.inner, f)
    }
}

impl Error {
    pub fn kind(&self) -> &ErrorKind {
        self.inner.get_context()
    }

    #[allow(dead_code)]
    pub fn unimplemented() -> Self {
        Error::from(ErrorKind::Unimplemented)
    }

    pub fn region_for_key_not_found(key: Vec<u8>) -> Self {
        Error::from(ErrorKind::RegionForKeyNotFound { key })
    }

    pub fn region_error(error: tikv_client_proto::errorpb::Error) -> Self {
        Error::from(ErrorKind::RegionError(error))
    }

    pub fn region_not_found(region_id: u64) -> Self {
        Error::from(ErrorKind::RegionNotFound { region_id })
    }

    pub fn leader_not_found(region_id: u64) -> Self {
        Error::from(ErrorKind::LeaderNotFound { region_id })
    }

    pub fn invalid_key_range() -> Self {
        Error::from(ErrorKind::InvalidKeyRange)
    }

    pub fn max_scan_limit_exceeded(limit: u32, max_limit: u32) -> Self {
        Error::from(ErrorKind::MaxScanLimitExceeded { limit, max_limit })
    }

    pub fn kv_error(message: String) -> Self {
        Error::from(ErrorKind::KvError { message })
    }

    pub fn internal_error(message: impl Into<String>) -> Self {
        Error::from(ErrorKind::InternalError {
            message: message.into(),
        })
    }

    pub fn multiple_errors(errors: Vec<Error>) -> Self {
        Error::from(ErrorKind::MultipleErrors(errors))
    }

    pub fn undetermined_error(error: Error) -> Self {
        Error::from(ErrorKind::UndeterminedError(error))
    }
}

impl From<errorpb::Error> for Error {
    fn from(e: errorpb::Error) -> Error {
        Error::region_error(e)
    }
}

impl From<ErrorKind> for Error {
    fn from(kind: ErrorKind) -> Error {
        Error {
            inner: Box::new(Context::new(kind)),
        }
    }
}

impl From<Context<ErrorKind>> for Error {
    fn from(inner: Context<ErrorKind>) -> Error {
        Error {
            inner: Box::new(inner),
        }
    }
}

impl From<std::io::Error> for Error {
    fn from(err: std::io::Error) -> Self {
        Error::from(ErrorKind::Io(err))
    }
}

impl From<grpcio::Error> for Error {
    fn from(err: grpcio::Error) -> Self {
        Error::from(ErrorKind::Grpc(err))
    }
}

impl From<futures::channel::oneshot::Canceled> for Error {
    fn from(err: futures::channel::oneshot::Canceled) -> Self {
        Error::from(ErrorKind::Canceled(err))
    }
}

impl From<tikv_client_proto::kvrpcpb::KeyError> for Error {
    fn from(err: tikv_client_proto::kvrpcpb::KeyError) -> Self {
        Error::from(ErrorKind::KeyError(err))
    }
}

/// A result holding an [`Error`](Error).
pub type Result<T> = result::Result<T, Error>;

#[macro_export]
macro_rules! internal_err {
    ($e:expr) => ({
        let kind = $crate::Error::internal_error(
            format!("[{}:{}]: {}", file!(), line!(),  $e)
        );
        $crate::Error::from(kind)
    });
    ($f:tt, $($arg:expr),+) => ({
        internal_err!(format!($f, $($arg),+))
    });
}<|MERGE_RESOLUTION|>--- conflicted
+++ resolved
@@ -29,6 +29,11 @@
     /// Invalid key range to scan. Only left bounded intervals are supported.
     #[fail(display = "Only left bounded intervals are supported")]
     InvalidKeyRange,
+    /// It's not allowed to perform operations in a transaction after it has been committed or rolled back.
+    #[fail(
+        display = "Cannot read or write data after any attempt to commit or roll back the transaction"
+    )]
+    OperationAfterCommitError,
     /// Wraps a `std::io::Error`.
     #[fail(display = "IO error: {}", _0)]
     Io(#[fail(cause)] std::io::Error),
@@ -70,26 +75,6 @@
     KvError { message: String },
     #[fail(display = "{}", message)]
     InternalError { message: String },
-<<<<<<< HEAD
-    /// Multiple errors
-    #[fail(display = "Multiple errors: {:?}", _0)]
-    MultipleErrors(Vec<Error>),
-    /// Invalid ColumnFamily
-    #[fail(display = "Unsupported column family {}", _0)]
-    ColumnFamilyError(String),
-    /// Failed to resolve a lock
-    #[fail(display = "Failed to resolve lock")]
-    ResolveLockError,
-    /// Will raise this error when using a pessimistic txn only operation on an optimistic txn
-    #[fail(display = "Invalid operation for this type of transaction")]
-    InvalidTransactionType,
-    /// It's not allowed to perform operations in a transaction after it has been committed or rolled back.
-    #[fail(
-        display = "Cannot read or write data after any attempt to commit or roll back the transaction"
-    )]
-    OperationAfterCommitError,
-=======
->>>>>>> e3e9721e
 }
 
 impl Fail for Error {
